/*******************************************************************************
 * Copyright (C) 2016 Advanced Micro Devices, Inc. All rights reserved.
 ******************************************************************************/

#ifndef REAL_TO_COMPLEX_H
#define REAL_TO_COMPLEX_H

#include "tree_node.h"
#include <unordered_map>

void real2complex(const void* data, void* back);

void complex2hermitian(const void* data, void* back);

void complex2real(const void* data, void* back);

void hermitian2complex(const void* data, void* back);

void r2c_1d_post(const void* data, void* back);
<<<<<<< HEAD
=======

void c2r_1d_pre(const void* data, void* back);

>>>>>>> 5f53b77b
#endif // REAL_TO_COMPLEX_H<|MERGE_RESOLUTION|>--- conflicted
+++ resolved
@@ -17,10 +17,7 @@
 void hermitian2complex(const void* data, void* back);
 
 void r2c_1d_post(const void* data, void* back);
-<<<<<<< HEAD
-=======
 
 void c2r_1d_pre(const void* data, void* back);
 
->>>>>>> 5f53b77b
 #endif // REAL_TO_COMPLEX_H