--- conflicted
+++ resolved
@@ -97,11 +97,7 @@
 include( ROCMPackageConfigHelpers )
 include( ROCMInstallSymlinks )
 
-<<<<<<< HEAD
-rocm_setup_version( VERSION 0.8.2.0 NO_GIT_TAG_VERSION )
-=======
-rocm_setup_version( VERSION 0.9.0.0 NO_GIT_TAG_VERSION )
->>>>>>> 002be49e
+rocm_setup_version( VERSION 0.8.4.0 NO_GIT_TAG_VERSION )
 
 # Append our library helper cmake path and the cmake path for hip (for convenience)
 # Users may override HIP path by specifying their own in CMAKE_MODULE_PATH
